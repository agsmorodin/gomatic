--- conflicted
+++ resolved
@@ -6,13 +6,8 @@
 
 from decimal import Decimal
 
-<<<<<<< HEAD
-from gomatic import GoCdConfigurator, FetchArtifactDir, RakeTask, ExecTask, ScriptExecutorTask,  FetchArtifactTask, \
-    FetchArtifactFile, Tab, GitMaterial, PipelineMaterial, Pipeline
-=======
 from gomatic import GoCdConfigurator, FetchArtifactDir, RakeTask, ExecTask, FetchArtifactTask, \
     FetchArtifactFile, Tab, GitMaterial, PipelineMaterial, Pipeline, PackageMaterial
->>>>>>> 1c50ce43
 from gomatic.fake import FakeHostRestClient, empty_config_xml, config, empty_config
 from gomatic.gocd.pipelines import DEFAULT_LABEL_TEMPLATE
 from gomatic.gocd.artifacts import Artifact
