--- conflicted
+++ resolved
@@ -1,19 +1,16 @@
-<<<<<<< HEAD
 from .go_cd_configurator import (Agent, BuildArtifact, ExecTask,
                                  FetchArtifactDir, FetchArtifactFile,
-                                 FetchArtifactTask, GitMaterial,
-                                 GoCdConfigurator, HostRestClient, Job,
+                                 FetchArtifactTask,
+                                 GoCdConfigurator, HostRestClient ,
                                  Pipeline, PipelineGroup, PipelineMaterial,
-                                 RakeTask, Tab, TestArtifact,
-                                 ScriptExecutorTask, MavenTask, Artifact)
+                                  Tab, TestArtifact,
+                                 ScriptExecutorTask,  Artifact)
 
-from .go_cd_configurator_test import FakeHostRestClient, empty_config_xml
-=======
+#from .go_cd_configurator_test import FakeHostRestClient, empty_config_xml
 from gomatic.go_cd_configurator import HostRestClient, GoCdConfigurator
 from gomatic.gocd.agents import Agent
 from gomatic.gocd.materials import GitMaterial, PipelineMaterial
 from gomatic.gocd.pipelines import Tab, Job, Pipeline, PipelineGroup
-from gomatic.gocd.tasks import FetchArtifactTask, ExecTask, RakeTask
+from gomatic.gocd.tasks import FetchArtifactTask, ExecTask, RakeTask, MavenTask
 from gomatic.gocd.artifacts import FetchArtifactFile, FetchArtifactDir, BuildArtifact, TestArtifact, ArtifactFor
 from gomatic.fake import FakeHostRestClient, empty_config
->>>>>>> 72da75df
